<?xml version="1.0" encoding="UTF-8"?>

<project xmlns="http://maven.apache.org/POM/4.0.0" xmlns:xsi="http://www.w3.org/2001/XMLSchema-instance" xsi:schemaLocation="http://maven.apache.org/POM/4.0.0 http://maven.apache.org/maven-v4_0_0.xsd">
  <modelVersion>4.0.0</modelVersion>

  <parent>
    <groupId>org.sonatype.oss</groupId>
    <artifactId>oss-parent</artifactId>
    <version>7</version>
  </parent>

  <groupId>com.squareup.okhttp</groupId>
  <artifactId>parent</artifactId>
  <version>2.2.0-SNAPSHOT</version>
  <packaging>pom</packaging>

  <name>OkHttp (Parent)</name>
  <description>An HTTP+SPDY client for Android and Java applications</description>
  <url>https://github.com/square/okhttp</url>

  <modules>
    <module>okhttp</module>
    <module>okhttp-apache</module>
    <module>okhttp-tests</module>
    <module>okhttp-urlconnection</module>
    <module>okcurl</module>
    <module>mockwebserver</module>
    <module>samples</module>
    <module>benchmarks</module>
  </modules>

  <properties>
    <project.build.sourceEncoding>UTF-8</project.build.sourceEncoding>

    <!-- Compilation -->
    <java.version>1.7</java.version>
<<<<<<< HEAD
    <okio.version>1.1.0</okio.version>
    <!-- Targetted to jdk7u60-b13; Oracle jdk7u55-b13. -->
    <npn.version>1.1.7.v20140316</npn.version>
    <!-- Targetted to OpenJDK 8 b132 -->
    <alpn.version>8.0.0.v20140317</alpn.version>
=======
    <okio.version>1.0.1</okio.version>
    <!-- ALPN library targeted to OpenJDK 7 -->
    <alpn.jdk7.version>7.0.0.v20140317</alpn.jdk7.version>
    <!-- ALPN library targeted to OpenJDK 8 b132 -->
    <alpn.jdk8.version>8.0.0.v20140317</alpn.jdk8.version>
>>>>>>> 4d068212
    <bouncycastle.version>1.50</bouncycastle.version>
    <gson.version>2.2.3</gson.version>
    <apache.http.version>4.2.2</apache.http.version>
    <airlift.version>0.6</airlift.version>
    <guava.version>16.0</guava.version>

    <!-- Test Dependencies -->
    <junit.version>4.11</junit.version>
  </properties>

  <scm>
    <url>https://github.com/square/okhttp/</url>
    <connection>scm:git:https://github.com/square/okhttp.git</connection>
    <developerConnection>scm:git:git@github.com:square/okhttp.git</developerConnection>
    <tag>HEAD</tag>
  </scm>

  <issueManagement>
    <system>GitHub Issues</system>
    <url>https://github.com/square/okhttp/issues</url>
  </issueManagement>

  <licenses>
    <license>
      <name>Apache 2.0</name>
      <url>http://www.apache.org/licenses/LICENSE-2.0.txt</url>
    </license>
  </licenses>

  <dependencyManagement>
    <dependencies>
      <dependency>
        <groupId>com.squareup.okio</groupId>
        <artifactId>okio</artifactId>
        <version>${okio.version}</version>
      </dependency>
      <dependency>
        <groupId>junit</groupId>
        <artifactId>junit</artifactId>
        <version>${junit.version}</version>
      </dependency>
       <dependency>
        <groupId>org.mortbay.jetty.alpn</groupId>
        <artifactId>alpn-jdk7-boot</artifactId>
        <version>${alpn.jdk7.version}</version>
      </dependency>
      <dependency>
        <groupId>org.mortbay.jetty.alpn</groupId>
        <artifactId>alpn-jdk8-boot</artifactId>
        <version>${alpn.jdk8.version}</version>
      </dependency>
      <dependency>
        <groupId>org.bouncycastle</groupId>
        <artifactId>bcprov-jdk15on</artifactId>
        <version>${bouncycastle.version}</version>
      </dependency>
      <dependency>
        <groupId>com.google.code.gson</groupId>
        <artifactId>gson</artifactId>
        <version>${gson.version}</version>
      </dependency>
      <dependency>
        <groupId>org.apache.httpcomponents</groupId>
        <artifactId>httpclient</artifactId>
        <version>${apache.http.version}</version>
      </dependency>
      <dependency>
        <groupId>io.airlift</groupId>
        <artifactId>airline</artifactId>
        <version>${airlift.version}</version>
      </dependency>
      <dependency>
        <groupId>com.google.guava</groupId>
        <artifactId>guava</artifactId>
        <version>${guava.version}</version>
      </dependency>
    </dependencies>
  </dependencyManagement>

  <build>
    <pluginManagement>
      <plugins>
        <plugin>
          <groupId>org.apache.maven.plugins</groupId>
          <artifactId>maven-compiler-plugin</artifactId>
          <version>3.0</version>
          <configuration>
            <source>${java.version}</source>
            <target>${java.version}</target>
          </configuration>
        </plugin>

        <plugin>
          <groupId>org.apache.maven.plugins</groupId>
          <artifactId>maven-surefire-plugin</artifactId>
          <version>2.17</version>
          <dependencies>
            <dependency>
              <groupId>org.apache.maven.surefire</groupId>
              <artifactId>surefire-junit47</artifactId>
              <version>2.17</version>
            </dependency>
          </dependencies>
        </plugin>

        <plugin>
          <groupId>org.apache.maven.plugins</groupId>
          <artifactId>maven-javadoc-plugin</artifactId>
          <version>2.9</version>
        </plugin>
      </plugins>
    </pluginManagement>

    <plugins>
      <plugin>
        <groupId>org.apache.maven.plugins</groupId>
        <artifactId>maven-release-plugin</artifactId>
        <version>2.4.2</version>
        <dependencies>
          <dependency>
            <groupId>org.apache.maven.scm</groupId>
            <artifactId>maven-scm-provider-gitexe</artifactId>
            <version>1.9</version>
          </dependency>
        </dependencies>
        <configuration>
          <autoVersionSubmodules>true</autoVersionSubmodules>
        </configuration>
      </plugin>

      <plugin>
        <groupId>org.apache.maven.plugins</groupId>
        <artifactId>maven-checkstyle-plugin</artifactId>
        <version>2.10</version>
        <configuration>
          <failsOnError>true</failsOnError>
          <configLocation>checkstyle.xml</configLocation>
          <consoleOutput>true</consoleOutput>
          <excludes>**/CipherSuite.java</excludes>
        </configuration>
        <executions>
          <execution>
            <phase>verify</phase>
            <goals>
              <goal>checkstyle</goal>
            </goals>
          </execution>
        </executions>
      </plugin>
      <plugin>
        <groupId>org.codehaus.mojo</groupId>
        <artifactId>animal-sniffer-maven-plugin</artifactId>
        <version>1.11</version>
        <executions>
          <execution>
            <phase>test</phase>
            <goals>
              <goal>check</goal>
            </goals>
          </execution>
        </executions>
        <configuration>
          <signature>
            <groupId>org.codehaus.mojo.signature</groupId>
            <artifactId>java16</artifactId>
            <version>1.1</version>
          </signature>
        </configuration>
      </plugin>
    </plugins>
  </build>

  <profiles>
    <profile>
      <id>alpn-when-jdk7</id>
      <activation>
        <jdk>1.7</jdk>
      </activation>
      <properties>
        <bootclasspathPrefix>${settings.localRepository}/org/mortbay/jetty/alpn/alpn-boot/${alpn.jdk7.version}/alpn-boot-${alpn.jdk7.version}.jar</bootclasspathPrefix>
      </properties>
      <build>
        <pluginManagement>
          <plugins>
            <plugin>
              <groupId>org.apache.maven.plugins</groupId>
              <artifactId>maven-surefire-plugin</artifactId>
              <configuration>
                <argLine>-Xbootclasspath/p:${bootclasspathPrefix}</argLine>
              </configuration>
              <dependencies>
                <dependency>
                  <groupId>org.mortbay.jetty.alpn</groupId>
                  <artifactId>alpn-boot</artifactId>
                  <version>${alpn.jdk7.version}</version>
                </dependency>
              </dependencies>
            </plugin>
          </plugins>
        </pluginManagement>
      </build>
    </profile>
    <profile>
      <id>alpn-when-jdk8</id>
      <activation>
        <jdk>1.8</jdk>
      </activation>
      <properties>
        <bootclasspathPrefix>${settings.localRepository}/org/mortbay/jetty/alpn/alpn-boot/${alpn.jdk8.version}/alpn-boot-${alpn.jdk8.version}.jar</bootclasspathPrefix>
      </properties>
      <build>
        <pluginManagement>
          <plugins>
            <plugin>
              <groupId>org.apache.maven.plugins</groupId>
              <artifactId>maven-surefire-plugin</artifactId>
              <configuration>
                <argLine>-Xbootclasspath/p:${bootclasspathPrefix}</argLine>
              </configuration>
              <dependencies>
                <dependency>
                  <groupId>org.mortbay.jetty.alpn</groupId>
                  <artifactId>alpn-boot</artifactId>
                  <version>${alpn.jdk8.version}</version>
                </dependency>
              </dependencies>
            </plugin>
          </plugins>
        </pluginManagement>
      </build>
    </profile>
  </profiles>
</project>
<|MERGE_RESOLUTION|>--- conflicted
+++ resolved
@@ -34,19 +34,11 @@
 
     <!-- Compilation -->
     <java.version>1.7</java.version>
-<<<<<<< HEAD
     <okio.version>1.1.0</okio.version>
-    <!-- Targetted to jdk7u60-b13; Oracle jdk7u55-b13. -->
-    <npn.version>1.1.7.v20140316</npn.version>
-    <!-- Targetted to OpenJDK 8 b132 -->
-    <alpn.version>8.0.0.v20140317</alpn.version>
-=======
-    <okio.version>1.0.1</okio.version>
     <!-- ALPN library targeted to OpenJDK 7 -->
     <alpn.jdk7.version>7.0.0.v20140317</alpn.jdk7.version>
     <!-- ALPN library targeted to OpenJDK 8 b132 -->
     <alpn.jdk8.version>8.0.0.v20140317</alpn.jdk8.version>
->>>>>>> 4d068212
     <bouncycastle.version>1.50</bouncycastle.version>
     <gson.version>2.2.3</gson.version>
     <apache.http.version>4.2.2</apache.http.version>
